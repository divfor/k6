/*
 *
 * k6 - a next-generation load testing tool
 * Copyright (C) 2016 Load Impact
 *
 * This program is free software: you can redistribute it and/or modify
 * it under the terms of the GNU Affero General Public License as
 * published by the Free Software Foundation, either version 3 of the
 * License, or (at your option) any later version.
 *
 * This program is distributed in the hope that it will be useful,
 * but WITHOUT ANY WARRANTY; without even the implied warranty of
 * MERCHANTABILITY or FITNESS FOR A PARTICULAR PURPOSE.  See the
 * GNU Affero General Public License for more details.
 *
 * You should have received a copy of the GNU Affero General Public License
 * along with this program.  If not, see <http://www.gnu.org/licenses/>.
 *
 */

package lib

import (
	"crypto/tls"
	"encoding/json"
	"fmt"
	"net"
	"reflect"
	"strconv"

	"github.com/pkg/errors"
	"gopkg.in/guregu/null.v3"

	"github.com/loadimpact/k6/lib/types"
	"github.com/loadimpact/k6/stats"
)

// DefaultScenarioName is used as the default key/ID of the scenario config entries
// that were created due to the use of the shortcut execution control options (i.e. duration+vus,
// iterations+vus, or stages)
const DefaultScenarioName = "default"

// DefaultSummaryTrendStats are the default trend columns shown in the test summary output
// nolint: gochecknoglobals
var DefaultSummaryTrendStats = []string{"avg", "min", "med", "max", "p(90)", "p(95)"}

// Describes a TLS version. Serialised to/from JSON as a string, eg. "tls1.2".
type TLSVersion int

func (v TLSVersion) MarshalJSON() ([]byte, error) {
	return []byte(`"` + SupportedTLSVersionsToString[v] + `"`), nil
}

func (v *TLSVersion) UnmarshalJSON(data []byte) error {
	var str string
	if err := json.Unmarshal(data, &str); err != nil {
		return err
	}
	if str == "" {
		*v = 0
		return nil
	}
	ver, ok := SupportedTLSVersions[str]
	if !ok {
		return errors.Errorf("unknown TLS version: %s", str)
	}
	*v = ver
	return nil
}

// Fields for TLSVersions. Unmarshalling hack.
type TLSVersionsFields struct {
	Min TLSVersion `json:"min" ignored:"true"` // Minimum allowed version, 0 = any.
	Max TLSVersion `json:"max" ignored:"true"` // Maximum allowed version, 0 = any.
}

// Describes a set (min/max) of TLS versions.
type TLSVersions TLSVersionsFields

func (v *TLSVersions) UnmarshalJSON(data []byte) error {
	var fields TLSVersionsFields
	if err := json.Unmarshal(data, &fields); err != nil {
		var ver TLSVersion
		if err2 := json.Unmarshal(data, &ver); err2 != nil {
			return err
		}
		fields.Min = ver
		fields.Max = ver
	}
	*v = TLSVersions(fields)
	return nil
}

func (v *TLSVersions) isTLS13() bool {
	return v.Min == TLSVersion13 || v.Max == TLSVersion13
}

// A list of TLS cipher suites.
// Marshals and unmarshals from a list of names, eg. "TLS_ECDHE_RSA_WITH_RC4_128_SHA".
type TLSCipherSuites []uint16

// MarshalJSON will return the JSON representation according to supported TLS cipher suites
func (s *TLSCipherSuites) MarshalJSON() ([]byte, error) {
	var suiteNames []string
	for _, id := range *s {
		if suiteName, ok := SupportedTLSCipherSuitesToString[id]; ok {
			suiteNames = append(suiteNames, suiteName)
		} else {
			return nil, errors.Errorf("Unknown cipher suite id: %d", id)
		}
	}

	return json.Marshal(suiteNames)
}

func (s *TLSCipherSuites) UnmarshalJSON(data []byte) error {
	var suiteNames []string
	if err := json.Unmarshal(data, &suiteNames); err != nil {
		return err
	}

	var suiteIDs []uint16
	for _, name := range suiteNames {
		if suiteID, ok := SupportedTLSCipherSuites[name]; ok {
			suiteIDs = append(suiteIDs, suiteID)
		} else {
			return errors.New("Unknown cipher suite: " + name)
		}
	}

	*s = suiteIDs

	return nil
}

// Fields for TLSAuth. Unmarshalling hack.
type TLSAuthFields struct {
	// Certificate and key as a PEM-encoded string, including "-----BEGIN CERTIFICATE-----".
	Cert string `json:"cert"`
	Key  string `json:"key"`

	// Domains to present the certificate to. May contain wildcards, eg. "*.example.com".
	Domains []string `json:"domains"`
}

// Defines a TLS client certificate to present to certain hosts.
type TLSAuth struct {
	TLSAuthFields
	certificate *tls.Certificate
}

func (c *TLSAuth) UnmarshalJSON(data []byte) error {
	if err := json.Unmarshal(data, &c.TLSAuthFields); err != nil {
		return err
	}
	if _, err := c.Certificate(); err != nil {
		return err
	}
	return nil
}

func (c *TLSAuth) Certificate() (*tls.Certificate, error) {
	if c.certificate == nil {
		cert, err := tls.X509KeyPair([]byte(c.Cert), []byte(c.Key))
		if err != nil {
			return nil, err
		}
		c.certificate = &cert
	}
	return c.certificate, nil
}

// IPNet is a wrapper around net.IPNet for JSON unmarshalling
type IPNet struct {
	net.IPNet
}

// UnmarshalText populates the IPNet from the given CIDR
func (ipnet *IPNet) UnmarshalText(b []byte) error {
	newIPNet, err := ParseCIDR(string(b))
	if err != nil {
		return errors.Wrap(err, "Failed to parse CIDR")
	}

	*ipnet = *newIPNet

	return nil
}

// HostAddress stores information about IP and port
// for a host.
type HostAddress net.TCPAddr

// NewHostAddress creates a pointer to a new address with an IP object.
func NewHostAddress(ip net.IP, portString string) (*HostAddress, error) {
	var port int
	if portString != "" {
		var err error
		if port, err = strconv.Atoi(portString); err != nil {
			return nil, err
		}
	}

	return &HostAddress{
		IP:   ip,
		Port: port,
	}, nil
}

// String converts a HostAddress into a string.
func (h *HostAddress) String() string {
	return (*net.TCPAddr)(h).String()
}

// MarshalText implements the encoding.TextMarshaler interface.
// The encoding is the same as returned by String, with one exception:
// When len(ip) is zero, it returns an empty slice.
func (h *HostAddress) MarshalText() ([]byte, error) {
	if h == nil || len(h.IP) == 0 {
		return []byte(""), nil
	}

	if len(h.IP) != net.IPv4len && len(h.IP) != net.IPv6len {
		return nil, &net.AddrError{Err: "invalid IP address", Addr: h.IP.String()}
	}

	return []byte(h.String()), nil
}

// UnmarshalText implements the encoding.TextUnmarshaler interface.
// The IP address is expected in a form accepted by ParseIP.
func (h *HostAddress) UnmarshalText(text []byte) error {
	if len(text) == 0 {
		return &net.ParseError{Type: "IP address", Text: "<nil>"}
	}

	ip, port, err := splitHostPort(text)
	if err != nil {
		return err
	}

	nh, err := NewHostAddress(ip, port)
	if err != nil {
		return err
	}

	*h = *nh

	return nil
}

func splitHostPort(text []byte) (net.IP, string, error) {
	host, port, err := net.SplitHostPort(string(text))
	if err != nil {
		// This error means that there is no port.
		// Make host the full text.
		host = string(text)
	}

	ip := net.ParseIP(host)
	if ip == nil {
		return nil, "", &net.ParseError{Type: "IP address", Text: host}
	}

	return ip, port, nil
}

// ParseCIDR creates an IPNet out of a CIDR string
func ParseCIDR(s string) (*IPNet, error) {
	_, ipnet, err := net.ParseCIDR(s)
	if err != nil {
		return nil, err
	}

	parsedIPNet := IPNet{IPNet: *ipnet}

	return &parsedIPNet, nil
}

type Options struct {
	// Should the test start in a paused state?
	Paused null.Bool `json:"paused" envconfig:"K6_PAUSED"`

	// Initial values for VUs, max VUs, duration cap, iteration cap, and stages.
	// See the Runner or Executor interfaces for more information.
	VUs        null.Int           `json:"vus" envconfig:"K6_VUS"`
	Duration   types.NullDuration `json:"duration" envconfig:"K6_DURATION"`
	Iterations null.Int           `json:"iterations" envconfig:"K6_ITERATIONS"`
	Stages     []Stage            `json:"stages" envconfig:"K6_STAGES"`

	// TODO: remove the `ignored:"true"` from the field tags, it's there so that
	// the envconfig library will ignore those fields.
	//
	// We should support specifying execution segments via environment
	// variables, but we currently can't, because envconfig has this nasty bug
	// (among others): https://github.com/kelseyhightower/envconfig/issues/113
	Scenarios                ScenarioConfigs           `json:"scenarios,omitempty" ignored:"true"`
	ExecutionSegment         *ExecutionSegment         `json:"executionSegment" ignored:"true"`
	ExecutionSegmentSequence *ExecutionSegmentSequence `json:"executionSegmentSequence" ignored:"true"`

	// Timeouts for the setup() and teardown() functions
	NoSetup         null.Bool          `json:"noSetup" envconfig:"NO_SETUP"`
	SetupTimeout    types.NullDuration `json:"setupTimeout" envconfig:"K6_SETUP_TIMEOUT"`
	NoTeardown      null.Bool          `json:"noTeardown" envconfig:"NO_TEARDOWN"`
	TeardownTimeout types.NullDuration `json:"teardownTimeout" envconfig:"K6_TEARDOWN_TIMEOUT"`

	// Limit HTTP requests per second.
	RPS null.Int `json:"rps" envconfig:"K6_RPS"`

	// DNS handling configuration.
	DNS types.DNSConfig `json:"dns" envconfig:"K6_DNS"`

	// How many HTTP redirects do we follow?
	MaxRedirects null.Int `json:"maxRedirects" envconfig:"K6_MAX_REDIRECTS"`

	// Default User Agent string for HTTP requests.
	UserAgent null.String `json:"userAgent" envconfig:"K6_USER_AGENT"`

	// How many batch requests are allowed in parallel, in total and per host?
	Batch        null.Int `json:"batch" envconfig:"K6_BATCH"`
	BatchPerHost null.Int `json:"batchPerHost" envconfig:"K6_BATCH_PER_HOST"`

	// Should all HTTP requests and responses be logged (excluding body)?
	HTTPDebug null.String `json:"httpDebug" envconfig:"K6_HTTP_DEBUG"`

	// Accept invalid or untrusted TLS certificates.
	InsecureSkipTLSVerify null.Bool `json:"insecureSkipTLSVerify" envconfig:"K6_INSECURE_SKIP_TLS_VERIFY"`

	// Specify TLS versions and cipher suites, and present client certificates.
	TLSCipherSuites *TLSCipherSuites `json:"tlsCipherSuites" envconfig:"K6_TLS_CIPHER_SUITES"`
	TLSVersion      *TLSVersions     `json:"tlsVersion" ignored:"true"`
	TLSAuth         []*TLSAuth       `json:"tlsAuth" envconfig:"K6_TLSAUTH"`

	// Throw warnings (eg. failed HTTP requests) as errors instead of simply logging them.
	Throw null.Bool `json:"throw" envconfig:"K6_THROW"`

	// Define thresholds; these take the form of 'metric=["snippet1", "snippet2"]'.
	// To create a threshold on a derived metric based on tag queries ("submetrics"), create a
	// metric on a nonexistent metric named 'real_metric{tagA:valueA,tagB:valueB}'.
	Thresholds map[string]stats.Thresholds `json:"thresholds" envconfig:"K6_THRESHOLDS"`

	// Blacklist IP ranges that tests may not contact. Mainly useful in hosted setups.
	BlacklistIPs []*IPNet `json:"blacklistIPs" envconfig:"K6_BLACKLIST_IPS"`

	// Block hostname patterns that tests may not contact.
	BlockedHostnames types.NullHostnameTrie `json:"blockHostnames" envconfig:"K6_BLOCK_HOSTNAMES"`

	// Hosts overrides dns entries for given hosts
	Hosts map[string]*HostAddress `json:"hosts" envconfig:"K6_HOSTS"`

	// Disable keep-alive connections
	NoConnectionReuse null.Bool `json:"noConnectionReuse" envconfig:"K6_NO_CONNECTION_REUSE"`

	// Do not reuse connections between VU iterations. This gives more realistic results (depending
	// on what you're looking for), but you need to raise various kernel limits or you'll get
	// errors about running out of file handles or sockets, or being unable to bind addresses.
	NoVUConnectionReuse null.Bool `json:"noVUConnectionReuse" envconfig:"K6_NO_VU_CONNECTION_REUSE"`

	// MinIterationDuration can be used to force VUs to pause between iterations if a specific
	// iteration is shorter than the specified value.
	MinIterationDuration types.NullDuration `json:"minIterationDuration" envconfig:"K6_MIN_ITERATION_DURATION"`

	// These values are for third party collectors' benefit.
	// Can't be set through env vars.
	External map[string]json.RawMessage `json:"ext" ignored:"true"`

	// Summary trend stats for trend metrics (response times) in CLI output
	SummaryTrendStats []string `json:"summaryTrendStats" envconfig:"K6_SUMMARY_TREND_STATS"`

	// Summary time unit for summary metrics (response times) in CLI output
	SummaryTimeUnit null.String `json:"summaryTimeUnit" envconfig:"K6_SUMMARY_TIME_UNIT"`

	// Which system tags to include with metrics ("method", "vu" etc.)
	// Use pointer for identifying whether user provide any tag or not.
	SystemTags *stats.SystemTagSet `json:"systemTags" envconfig:"K6_SYSTEM_TAGS"`

	// Tags to be applied to all samples for this running
	RunTags *stats.SampleTags `json:"tags" envconfig:"K6_TAGS"`

	// Buffer size of the channel for metric samples; 0 means unbuffered
	MetricSamplesBufferSize null.Int `json:"metricSamplesBufferSize" envconfig:"K6_METRIC_SAMPLES_BUFFER_SIZE"`

	// Do not reset cookies after a VU iteration
	NoCookiesReset null.Bool `json:"noCookiesReset" envconfig:"K6_NO_COOKIES_RESET"`

	// Discard Http Responses Body
	DiscardResponseBodies null.Bool `json:"discardResponseBodies" envconfig:"K6_DISCARD_RESPONSE_BODIES"`

	// Redirect console logging to a file
	ConsoleOutput null.String `json:"-" envconfig:"K6_CONSOLE_OUTPUT"`

	// Specify client IP range or CIDR from which VUs bind to
	ClientIPRange null.String `json:"-" envconfig:"K6_CLIENT_IP_RANGE"`
}

// Returns the result of overwriting any fields with any that are set on the argument.
//
// Example:
//   a := Options{VUs: null.IntFrom(10), VUsMax: null.IntFrom(10)}
//   b := Options{VUs: null.IntFrom(5)}
//   a.Apply(b) // Options{VUs: null.IntFrom(5), VUsMax: null.IntFrom(10)}
func (o Options) Apply(opts Options) Options {
	if opts.Paused.Valid {
		o.Paused = opts.Paused
	}
	if opts.VUs.Valid {
		o.VUs = opts.VUs
	}

	// Specifying duration, iterations, stages, or execution in a "higher" config tier
	// will overwrite all of the the previous execution settings (if any) from any
	// "lower" config tiers
	// Still, if more than one of those options is simultaneously specified in the same
	// config tier, they will be preserved, so the validation after we've consolidated
	// all of the options can return an error.
	if opts.Duration.Valid || opts.Iterations.Valid || opts.Stages != nil || opts.Scenarios != nil {
		// TODO: emit a warning or a notice log message if overwrite lower tier config options?
		o.Duration = types.NewNullDuration(0, false)
		o.Iterations = null.NewInt(0, false)
		o.Stages = nil
		o.Scenarios = nil
	}

	if opts.Duration.Valid {
		o.Duration = opts.Duration
	}
	if opts.Iterations.Valid {
		o.Iterations = opts.Iterations
	}
	if opts.Stages != nil {
		o.Stages = []Stage{}
		for _, s := range opts.Stages {
			if s.Duration.Valid {
				o.Stages = append(o.Stages, s)
			}
		}
	}
	// o.Execution can also be populated by the duration/iterations/stages config shortcuts, but
	// that happens after the configuration from the different sources is consolidated. It can't
	// happen here, because something like `K6_ITERATIONS=10 k6 run --vus 5 script.js` wont't
	// work correctly at this level.
	if opts.Scenarios != nil {
		o.Scenarios = opts.Scenarios
	}
	if opts.ExecutionSegment != nil {
		o.ExecutionSegment = opts.ExecutionSegment
	}

	if opts.ExecutionSegmentSequence != nil {
		o.ExecutionSegmentSequence = opts.ExecutionSegmentSequence
	}
	if opts.NoSetup.Valid {
		o.NoSetup = opts.NoSetup
	}
	if opts.SetupTimeout.Valid {
		o.SetupTimeout = opts.SetupTimeout
	}
	if opts.NoTeardown.Valid {
		o.NoTeardown = opts.NoTeardown
	}
	if opts.TeardownTimeout.Valid {
		o.TeardownTimeout = opts.TeardownTimeout
	}
	if opts.RPS.Valid {
		o.RPS = opts.RPS
	}
	if opts.MaxRedirects.Valid {
		o.MaxRedirects = opts.MaxRedirects
	}
	if opts.UserAgent.Valid {
		o.UserAgent = opts.UserAgent
	}
	if opts.Batch.Valid {
		o.Batch = opts.Batch
	}
	if opts.BatchPerHost.Valid {
		o.BatchPerHost = opts.BatchPerHost
	}
	if opts.HTTPDebug.Valid {
		o.HTTPDebug = opts.HTTPDebug
	}
	if opts.InsecureSkipTLSVerify.Valid {
		o.InsecureSkipTLSVerify = opts.InsecureSkipTLSVerify
	}
	if opts.TLSCipherSuites != nil {
		o.TLSCipherSuites = opts.TLSCipherSuites
	}
	if opts.TLSVersion != nil {
		o.TLSVersion = opts.TLSVersion
		if o.TLSVersion.isTLS13() {
			enableTLS13()
		}
	}
	if opts.TLSAuth != nil {
		o.TLSAuth = opts.TLSAuth
	}
	if opts.Throw.Valid {
		o.Throw = opts.Throw
	}
	if opts.Thresholds != nil {
		o.Thresholds = opts.Thresholds
	}
	if opts.BlacklistIPs != nil {
		o.BlacklistIPs = opts.BlacklistIPs
	}
	if opts.BlockedHostnames.Valid {
		o.BlockedHostnames = opts.BlockedHostnames
	}
	if opts.Hosts != nil {
		o.Hosts = opts.Hosts
	}
	if opts.NoConnectionReuse.Valid {
		o.NoConnectionReuse = opts.NoConnectionReuse
	}
	if opts.NoVUConnectionReuse.Valid {
		o.NoVUConnectionReuse = opts.NoVUConnectionReuse
	}
	if opts.MinIterationDuration.Valid {
		o.MinIterationDuration = opts.MinIterationDuration
	}
	if opts.NoCookiesReset.Valid {
		o.NoCookiesReset = opts.NoCookiesReset
	}
	if opts.External != nil {
		o.External = opts.External
	}
	if opts.SummaryTrendStats != nil {
		o.SummaryTrendStats = opts.SummaryTrendStats
	}
	if opts.SummaryTimeUnit.Valid {
		o.SummaryTimeUnit = opts.SummaryTimeUnit
	}
	if opts.SystemTags != nil {
		o.SystemTags = opts.SystemTags
	}
	if !opts.RunTags.IsEmpty() {
		o.RunTags = opts.RunTags
	}
	if opts.MetricSamplesBufferSize.Valid {
		o.MetricSamplesBufferSize = opts.MetricSamplesBufferSize
	}
	if opts.DiscardResponseBodies.Valid {
		o.DiscardResponseBodies = opts.DiscardResponseBodies
	}
	if opts.ConsoleOutput.Valid {
		o.ConsoleOutput = opts.ConsoleOutput
	}
<<<<<<< HEAD
	if opts.ClientIPRange.Valid {
		o.ClientIPRange = opts.ClientIPRange
=======
	if opts.DNS.TTL.Valid {
		o.DNS.TTL = opts.DNS.TTL
	}
	if opts.DNS.Select.Valid {
		o.DNS.Select = opts.DNS.Select
	}
	if opts.DNS.Policy.Valid {
		o.DNS.Policy = opts.DNS.Policy
>>>>>>> 03ae5f72
	}

	return o
}

// Validate checks if all of the specified options make sense
func (o Options) Validate() []error {
	// TODO: validate all of the other options... that we should have already been validating...
	// TODO: maybe integrate an external validation lib: https://github.com/avelino/awesome-go#validation
	var errors []error
	if o.ExecutionSegmentSequence != nil {
		var segmentFound bool
		for _, segment := range *o.ExecutionSegmentSequence {
			if o.ExecutionSegment.Equal(segment) {
				segmentFound = true
				break
			}
		}
		if !segmentFound {
			errors = append(errors,
				fmt.Errorf("provided segment %s can't be found in sequence %s",
					o.ExecutionSegment, o.ExecutionSegmentSequence))
		}
	}
	return append(errors, o.Scenarios.Validate()...)
}

// ForEachSpecified enumerates all struct fields and calls the supplied function with each
// element that is valid. It panics for any unfamiliar or unexpected fields, so make sure
// new fields in Options are accounted for.
func (o Options) ForEachSpecified(structTag string, callback func(key string, value interface{})) {
	structType := reflect.TypeOf(o)
	structVal := reflect.ValueOf(o)
	for i := 0; i < structType.NumField(); i++ {
		fieldType := structType.Field(i)
		fieldVal := structVal.Field(i)
		value := fieldVal.Interface()

		shouldCall := false
		switch fieldType.Type.Kind() {
		case reflect.Struct:
			// Unpack any guregu/null values
			shouldCall = fieldVal.FieldByName("Valid").Bool()
			valOrZero := fieldVal.MethodByName("ValueOrZero")
			if shouldCall && valOrZero.IsValid() {
				value = valOrZero.Call([]reflect.Value{})[0].Interface()
				if v, ok := value.(types.Duration); ok {
					value = v.String()
				}
			}
		case reflect.Slice:
			shouldCall = fieldVal.Len() > 0
		case reflect.Map:
			shouldCall = fieldVal.Len() > 0
		case reflect.Ptr:
			shouldCall = !fieldVal.IsNil()
		default:
			panic(fmt.Sprintf("Unknown Options field %#v", fieldType))
		}

		if shouldCall {
			key, ok := fieldType.Tag.Lookup(structTag)
			if !ok {
				key = fieldType.Name
			}

			callback(key, value)
		}
	}
}<|MERGE_RESOLUTION|>--- conflicted
+++ resolved
@@ -545,10 +545,9 @@
 	if opts.ConsoleOutput.Valid {
 		o.ConsoleOutput = opts.ConsoleOutput
 	}
-<<<<<<< HEAD
 	if opts.ClientIPRange.Valid {
 		o.ClientIPRange = opts.ClientIPRange
-=======
+  }
 	if opts.DNS.TTL.Valid {
 		o.DNS.TTL = opts.DNS.TTL
 	}
@@ -557,7 +556,6 @@
 	}
 	if opts.DNS.Policy.Valid {
 		o.DNS.Policy = opts.DNS.Policy
->>>>>>> 03ae5f72
 	}
 
 	return o
